--- conflicted
+++ resolved
@@ -38,22 +38,9 @@
         const std::string& path,
         const std::string& clock);
 
-<<<<<<< HEAD
     // Automatically collect iterable data (non-POD types).
     template <typename T, bool Sparse>
     std::shared_ptr<std::conditional_t<Sparse, SparseIterableCollectionPoint, ContigIterableCollectionPoint>> createIterableCollector(
-=======
-    // Automatically collect iterable data (non-POD types, contig).
-    template <typename T>
-    std::shared_ptr<ContigIterableCollectionPoint> createContigIterableCollector(
-        const std::string& path,
-        const std::string& clock,
-        const size_t capacity);
-
-    // Automatically collect iterable data (non-POD types, sparse).
-    template <typename T>
-    std::shared_ptr<SparseIterableCollectionPoint> createSparseIterableCollector(
->>>>>>> a70db43c
         const std::string& path,
         const std::string& clock,
         const size_t capacity);
@@ -753,12 +740,8 @@
     return collectable;
 }
 
-<<<<<<< HEAD
 template <typename T, bool Sparse>
 std::shared_ptr<std::conditional_t<Sparse, SparseIterableCollectionPoint, ContigIterableCollectionPoint>> CollectionMgr::createIterableCollector(
-=======
-template <typename T>
-inline std::shared_ptr<ContigIterableCollectionPoint> CollectionMgr::createContigIterableCollector(
     const std::string& path,
     const std::string& clock,
     const size_t capacity)
@@ -781,43 +764,8 @@
     dtype += "contig";
     dtype += "_capacity" + std::to_string(capacity);
 
-    auto collectable = std::make_shared<ContigIterableCollectionPoint>(elem_id, clk_id, heartbeat_, dtype, capacity);
-    collectables_.push_back(collectable);
-    collectables_by_path_[path] = collectable.get();
-    return collectable;
-}
-
-template <typename T>
-inline std::shared_ptr<SparseIterableCollectionPoint> CollectionMgr::createSparseIterableCollector(
->>>>>>> a70db43c
-    const std::string& path,
-    const std::string& clock,
-    const size_t capacity)
-{
-    auto treenode = updateTree_(path, clock);
-    auto elem_id = treenode->db_id;
-    auto clk_id = treenode->clk_id;
-
-    using value_type = meta_utils::remove_any_pointer_t<typename T::value_type>;
-
-    std::string dtype;
-    if constexpr (std::is_same_v<value_type, bool>) {
-        dtype = "bool";
-    } else if constexpr (std::is_trivial_v<value_type>) {
-        dtype = getFieldDTypeStr(getFieldDTypeEnum<value_type>());
-    } else {
-        dtype = demangle(typeid(value_type).name()) + "_";
-    }
-
-    dtype += "sparse";
-    dtype += "_capacity" + std::to_string(capacity);
-
-<<<<<<< HEAD
     using collection_point_type = std::conditional_t<Sparse, SparseIterableCollectionPoint, ContigIterableCollectionPoint>;
     auto collectable = std::make_shared<collection_point_type>(elem_id, clk_id, heartbeat_, dtype, capacity);
-=======
-    auto collectable = std::make_shared<SparseIterableCollectionPoint>(elem_id, clk_id, heartbeat_, dtype, capacity);
->>>>>>> a70db43c
     collectables_.push_back(collectable);
     collectables_by_path_[path] = collectable.get();
     return collectable;
